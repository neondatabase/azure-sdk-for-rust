<<<<<<< HEAD
#![doc = include_str!("../README.md")]
#![recursion_limit = "256"]
#![allow(clippy::needless_lifetimes)]
#![allow(clippy::enum_variant_names)]
#![allow(clippy::new_without_default)]

#[macro_use]
extern crate serde_derive;
#[macro_use]
extern crate azure_core;

mod authorization;
pub mod clients;
mod cloud_location;
mod connection_string;
mod connection_string_builder;
mod copy_id;
mod copy_progress;
mod macros;
pub mod prelude;
pub mod shared_access_signature;

pub use self::connection_string::{ConnectionString, EndpointProtocol};
pub use self::connection_string_builder::ConnectionStringBuilder;
pub use authorization::{StorageCredentials, StorageCredentialsInner};
pub use cloud_location::*;
pub mod headers;
pub use copy_id::{copy_id_from_headers, CopyId};
pub use copy_progress::CopyProgress;
pub mod parsing_xml;
mod stored_access_policy;
pub use azure_core::error::{Error, ErrorKind, ResultExt};

#[derive(Debug, Clone, PartialEq, Eq)]
pub struct IPRange {
    pub start: std::net::IpAddr,
    pub end: std::net::IpAddr,
}

pub use stored_access_policy::{StoredAccessPolicy, StoredAccessPolicyList};

pub use consistency::{ConsistencyCRC64, ConsistencyMD5};

mod consistency {
    use azure_core::{
        base64,
        error::{Error, ErrorKind},
    };
    use bytes::Bytes;
    use serde::{Deserialize, Deserializer};
    use std::str::FromStr;

    #[derive(Debug, Clone, PartialEq, Eq)]
    pub struct ConsistencyCRC64(Bytes);

    const CRC64_BYTE_LENGTH: usize = 8;

    impl ConsistencyCRC64 {
        /// Decodes from base64 encoded input
        pub fn decode(input: impl AsRef<[u8]>) -> azure_core::Result<Self> {
            let bytes = base64::decode(input)?;
            let bytes = Bytes::from(bytes);
            match bytes.len() {
                CRC64_BYTE_LENGTH => Ok(Self(bytes)),
                len => Err(Error::with_message(ErrorKind::Other, || {
                    format!("CRC64 not 8 bytes long. len: {len}")
                })),
            }
        }
        pub fn bytes(&self) -> &Bytes {
            &self.0
        }
        pub fn as_slice(&self) -> &[u8; CRC64_BYTE_LENGTH] {
            // we check the length when decoding, so this unwrap is safe
            self.0.as_ref().try_into().unwrap()
        }
    }

    impl AsRef<[u8; CRC64_BYTE_LENGTH]> for ConsistencyCRC64 {
        fn as_ref(&self) -> &[u8; CRC64_BYTE_LENGTH] {
            self.as_slice()
        }
    }

    impl<'de> Deserialize<'de> for ConsistencyCRC64 {
        fn deserialize<D>(
            deserializer: D,
        ) -> std::result::Result<Self, <D as Deserializer<'de>>::Error>
        where
            D: Deserializer<'de>,
        {
            let bytes = String::deserialize(deserializer)?;
            ConsistencyCRC64::decode(bytes).map_err(serde::de::Error::custom)
        }
    }

    impl FromStr for ConsistencyCRC64 {
        type Err = azure_core::error::Error;

        fn from_str(s: &str) -> Result<Self, Self::Err> {
            Self::decode(s)
        }
    }

    #[derive(Debug, Clone, PartialEq, Eq)]
    pub struct ConsistencyMD5(Bytes);

    const MD5_BYTE_LENGTH: usize = 16;

    impl ConsistencyMD5 {
        /// Decodes from base64 encoded input
        pub fn decode(input: impl AsRef<[u8]>) -> azure_core::Result<Self> {
            let bytes = base64::decode(input)?;
            let bytes = Bytes::from(bytes);
            match bytes.len() {
                MD5_BYTE_LENGTH => Ok(Self(bytes)),
                len => Err(Error::with_message(ErrorKind::Other, || {
                    format!("MD5 digest not 16 bytes long. len: {len}")
                })),
            }
        }
        pub fn bytes(&self) -> &Bytes {
            &self.0
        }
        pub fn as_slice(&self) -> &[u8; MD5_BYTE_LENGTH] {
            // we check the length when decoding, so this unwrap is safe
            self.0.as_ref().try_into().unwrap()
        }
    }

    impl AsRef<[u8; MD5_BYTE_LENGTH]> for ConsistencyMD5 {
        fn as_ref(&self) -> &[u8; MD5_BYTE_LENGTH] {
            self.as_slice()
        }
    }

    impl<'de> Deserialize<'de> for ConsistencyMD5 {
        fn deserialize<D>(
            deserializer: D,
        ) -> std::result::Result<Self, <D as Deserializer<'de>>::Error>
        where
            D: Deserializer<'de>,
        {
            let bytes = String::deserialize(deserializer)?;
            ConsistencyMD5::decode(bytes).map_err(serde::de::Error::custom)
        }
    }

    impl FromStr for ConsistencyMD5 {
        type Err = azure_core::error::Error;

        fn from_str(s: &str) -> Result<Self, Self::Err> {
            Self::decode(s)
        }
    }

    #[cfg(test)]
    mod test {
        use super::*;
        use serde::de::value::{Error, StringDeserializer};
        use serde::de::IntoDeserializer;

        #[test]
        fn should_deserialize_consistency_crc64() {
            let input = base64::encode([1, 2, 4, 8, 16, 32, 64, 128]);
            let deserializer: StringDeserializer<Error> = input.into_deserializer();
            let content_crc64 = ConsistencyCRC64::deserialize(deserializer).unwrap();
            assert_eq!(
                content_crc64,
                ConsistencyCRC64(Bytes::from_static(&[1, 2, 4, 8, 16, 32, 64, 128]))
            );
        }

        #[test]
        fn should_deserialize_consistency_md5() {
            let input = base64::encode([1, 2, 4, 8, 16, 32, 64, 128, 1, 2, 4, 8, 16, 32, 64, 128]);
            let deserializer: StringDeserializer<Error> = input.into_deserializer();
            let content_md5 = ConsistencyMD5::deserialize(deserializer).unwrap();
            assert_eq!(
                content_md5,
                ConsistencyMD5(Bytes::from_static(&[
                    1, 2, 4, 8, 16, 32, 64, 128, 1, 2, 4, 8, 16, 32, 64, 128
                ]))
            );
        }
    }
}
=======
// Copyright (c) Microsoft Corporation. All rights reserved.
// Licensed under the MIT License.
>>>>>>> f065bdab
<|MERGE_RESOLUTION|>--- conflicted
+++ resolved
@@ -1,192 +1,2 @@
-<<<<<<< HEAD
-#![doc = include_str!("../README.md")]
-#![recursion_limit = "256"]
-#![allow(clippy::needless_lifetimes)]
-#![allow(clippy::enum_variant_names)]
-#![allow(clippy::new_without_default)]
-
-#[macro_use]
-extern crate serde_derive;
-#[macro_use]
-extern crate azure_core;
-
-mod authorization;
-pub mod clients;
-mod cloud_location;
-mod connection_string;
-mod connection_string_builder;
-mod copy_id;
-mod copy_progress;
-mod macros;
-pub mod prelude;
-pub mod shared_access_signature;
-
-pub use self::connection_string::{ConnectionString, EndpointProtocol};
-pub use self::connection_string_builder::ConnectionStringBuilder;
-pub use authorization::{StorageCredentials, StorageCredentialsInner};
-pub use cloud_location::*;
-pub mod headers;
-pub use copy_id::{copy_id_from_headers, CopyId};
-pub use copy_progress::CopyProgress;
-pub mod parsing_xml;
-mod stored_access_policy;
-pub use azure_core::error::{Error, ErrorKind, ResultExt};
-
-#[derive(Debug, Clone, PartialEq, Eq)]
-pub struct IPRange {
-    pub start: std::net::IpAddr,
-    pub end: std::net::IpAddr,
-}
-
-pub use stored_access_policy::{StoredAccessPolicy, StoredAccessPolicyList};
-
-pub use consistency::{ConsistencyCRC64, ConsistencyMD5};
-
-mod consistency {
-    use azure_core::{
-        base64,
-        error::{Error, ErrorKind},
-    };
-    use bytes::Bytes;
-    use serde::{Deserialize, Deserializer};
-    use std::str::FromStr;
-
-    #[derive(Debug, Clone, PartialEq, Eq)]
-    pub struct ConsistencyCRC64(Bytes);
-
-    const CRC64_BYTE_LENGTH: usize = 8;
-
-    impl ConsistencyCRC64 {
-        /// Decodes from base64 encoded input
-        pub fn decode(input: impl AsRef<[u8]>) -> azure_core::Result<Self> {
-            let bytes = base64::decode(input)?;
-            let bytes = Bytes::from(bytes);
-            match bytes.len() {
-                CRC64_BYTE_LENGTH => Ok(Self(bytes)),
-                len => Err(Error::with_message(ErrorKind::Other, || {
-                    format!("CRC64 not 8 bytes long. len: {len}")
-                })),
-            }
-        }
-        pub fn bytes(&self) -> &Bytes {
-            &self.0
-        }
-        pub fn as_slice(&self) -> &[u8; CRC64_BYTE_LENGTH] {
-            // we check the length when decoding, so this unwrap is safe
-            self.0.as_ref().try_into().unwrap()
-        }
-    }
-
-    impl AsRef<[u8; CRC64_BYTE_LENGTH]> for ConsistencyCRC64 {
-        fn as_ref(&self) -> &[u8; CRC64_BYTE_LENGTH] {
-            self.as_slice()
-        }
-    }
-
-    impl<'de> Deserialize<'de> for ConsistencyCRC64 {
-        fn deserialize<D>(
-            deserializer: D,
-        ) -> std::result::Result<Self, <D as Deserializer<'de>>::Error>
-        where
-            D: Deserializer<'de>,
-        {
-            let bytes = String::deserialize(deserializer)?;
-            ConsistencyCRC64::decode(bytes).map_err(serde::de::Error::custom)
-        }
-    }
-
-    impl FromStr for ConsistencyCRC64 {
-        type Err = azure_core::error::Error;
-
-        fn from_str(s: &str) -> Result<Self, Self::Err> {
-            Self::decode(s)
-        }
-    }
-
-    #[derive(Debug, Clone, PartialEq, Eq)]
-    pub struct ConsistencyMD5(Bytes);
-
-    const MD5_BYTE_LENGTH: usize = 16;
-
-    impl ConsistencyMD5 {
-        /// Decodes from base64 encoded input
-        pub fn decode(input: impl AsRef<[u8]>) -> azure_core::Result<Self> {
-            let bytes = base64::decode(input)?;
-            let bytes = Bytes::from(bytes);
-            match bytes.len() {
-                MD5_BYTE_LENGTH => Ok(Self(bytes)),
-                len => Err(Error::with_message(ErrorKind::Other, || {
-                    format!("MD5 digest not 16 bytes long. len: {len}")
-                })),
-            }
-        }
-        pub fn bytes(&self) -> &Bytes {
-            &self.0
-        }
-        pub fn as_slice(&self) -> &[u8; MD5_BYTE_LENGTH] {
-            // we check the length when decoding, so this unwrap is safe
-            self.0.as_ref().try_into().unwrap()
-        }
-    }
-
-    impl AsRef<[u8; MD5_BYTE_LENGTH]> for ConsistencyMD5 {
-        fn as_ref(&self) -> &[u8; MD5_BYTE_LENGTH] {
-            self.as_slice()
-        }
-    }
-
-    impl<'de> Deserialize<'de> for ConsistencyMD5 {
-        fn deserialize<D>(
-            deserializer: D,
-        ) -> std::result::Result<Self, <D as Deserializer<'de>>::Error>
-        where
-            D: Deserializer<'de>,
-        {
-            let bytes = String::deserialize(deserializer)?;
-            ConsistencyMD5::decode(bytes).map_err(serde::de::Error::custom)
-        }
-    }
-
-    impl FromStr for ConsistencyMD5 {
-        type Err = azure_core::error::Error;
-
-        fn from_str(s: &str) -> Result<Self, Self::Err> {
-            Self::decode(s)
-        }
-    }
-
-    #[cfg(test)]
-    mod test {
-        use super::*;
-        use serde::de::value::{Error, StringDeserializer};
-        use serde::de::IntoDeserializer;
-
-        #[test]
-        fn should_deserialize_consistency_crc64() {
-            let input = base64::encode([1, 2, 4, 8, 16, 32, 64, 128]);
-            let deserializer: StringDeserializer<Error> = input.into_deserializer();
-            let content_crc64 = ConsistencyCRC64::deserialize(deserializer).unwrap();
-            assert_eq!(
-                content_crc64,
-                ConsistencyCRC64(Bytes::from_static(&[1, 2, 4, 8, 16, 32, 64, 128]))
-            );
-        }
-
-        #[test]
-        fn should_deserialize_consistency_md5() {
-            let input = base64::encode([1, 2, 4, 8, 16, 32, 64, 128, 1, 2, 4, 8, 16, 32, 64, 128]);
-            let deserializer: StringDeserializer<Error> = input.into_deserializer();
-            let content_md5 = ConsistencyMD5::deserialize(deserializer).unwrap();
-            assert_eq!(
-                content_md5,
-                ConsistencyMD5(Bytes::from_static(&[
-                    1, 2, 4, 8, 16, 32, 64, 128, 1, 2, 4, 8, 16, 32, 64, 128
-                ]))
-            );
-        }
-    }
-}
-=======
 // Copyright (c) Microsoft Corporation. All rights reserved.
-// Licensed under the MIT License.
->>>>>>> f065bdab
+// Licensed under the MIT License.